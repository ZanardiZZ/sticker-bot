--- conflicted
+++ resolved
@@ -286,13 +286,8 @@
   }
 
   const rawBuffer = Buffer.from(imageData, 'base64');
-<<<<<<< HEAD
-  const tmpRandomSuffix = crypto.randomBytes(6).toString('hex');
-  const tmpOriginalPath = path.join('/tmp', `meme-${Date.now()}-${tmpRandomSuffix}.png`);
-=======
   const randomSuffix = crypto.randomBytes(16).toString('hex');
   const tmpOriginalPath = path.join('/tmp', `meme-${Date.now()}-${randomSuffix}.png`);
->>>>>>> e8984f58
   await fsp.writeFile(tmpOriginalPath, rawBuffer);
 
   const mediaRandomSuffix = crypto.randomBytes(6).toString('hex');
