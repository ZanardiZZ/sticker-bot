#!/usr/bin/env node
/**
 * Test runner - runs all unit tests
 */

const path = require('path');
const { runTestSuite } = require('./helpers/testUtils');

// Import all test modules
const { tests: mediaModelTests } = require('./unit/mediaModel.test');
const { tests: contactsModelTests } = require('./unit/contactsModel.test');
const { tests: databaseHandlerTests } = require('./unit/databaseHandler.test');
const { tests: mediaQueueTests } = require('./unit/mediaQueue.test');
const { tests: maintenanceModelTests } = require('./unit/maintenanceModel.test');
<<<<<<< HEAD
const { tests: idReuseTests } = require('./unit/idReuse.test');
=======
const { tests: gifProcessorTests } = require('./unit/gifProcessor.test');
>>>>>>> 0475e34e

async function runAllTests() {
  console.log('🧪 Running comprehensive test suite for new modules...\n');
  
  const startTime = Date.now();
  const results = [];
  
  try {
    // Run all test suites
    results.push(await runTestSuite('Media Model Tests', mediaModelTests));
    results.push(await runTestSuite('Contacts Model Tests', contactsModelTests));
    results.push(await runTestSuite('DatabaseHandler Tests', databaseHandlerTests));
    results.push(await runTestSuite('MediaQueue Tests', mediaQueueTests));
    results.push(await runTestSuite('Maintenance Model Tests', maintenanceModelTests));
<<<<<<< HEAD
    results.push(await runTestSuite('ID Reuse Tests', idReuseTests));
=======
    results.push(await runTestSuite('GIF Processor Tests', gifProcessorTests));
>>>>>>> 0475e34e
    
    const totalTime = Date.now() - startTime;
    
    // Calculate overall results
    const totalTests = results.reduce((sum, result) => sum + result.total, 0);
    const totalPassed = results.reduce((sum, result) => sum + result.passed, 0);
    const totalFailed = results.reduce((sum, result) => sum + result.failed, 0);
    
    console.log('\n' + '='.repeat(60));
    console.log('📊 OVERALL TEST RESULTS');
    console.log('='.repeat(60));
    
    results.forEach(result => {
      const status = result.failed === 0 ? '✅' : '❌';
      console.log(`${status} ${result.name}: ${result.passed}/${result.total} passed`);
      
      if (result.failed > 0) {
        const failedTests = result.tests.filter(t => !t.passed);
        failedTests.forEach(test => {
          console.log(`   ❌ ${test.name}: ${test.error.message}`);
        });
      }
    });
    
    console.log('-'.repeat(60));
    console.log(`📈 Total: ${totalPassed}/${totalTests} tests passed (${Math.round(totalPassed/totalTests * 100)}%)`);
    console.log(`⏱️  Total time: ${totalTime}ms`);
    
    if (totalFailed === 0) {
      console.log('🎉 All tests passed!');
      process.exit(0);
    } else {
      console.log(`❌ ${totalFailed} tests failed`);
      process.exit(1);
    }
    
  } catch (error) {
    console.error('💥 Test runner failed:', error);
    process.exit(1);
  }
}

if (require.main === module) {
  runAllTests();
}

module.exports = { runAllTests };<|MERGE_RESOLUTION|>--- conflicted
+++ resolved
@@ -12,11 +12,8 @@
 const { tests: databaseHandlerTests } = require('./unit/databaseHandler.test');
 const { tests: mediaQueueTests } = require('./unit/mediaQueue.test');
 const { tests: maintenanceModelTests } = require('./unit/maintenanceModel.test');
-<<<<<<< HEAD
 const { tests: idReuseTests } = require('./unit/idReuse.test');
-=======
 const { tests: gifProcessorTests } = require('./unit/gifProcessor.test');
->>>>>>> 0475e34e
 
 async function runAllTests() {
   console.log('🧪 Running comprehensive test suite for new modules...\n');
@@ -31,11 +28,8 @@
     results.push(await runTestSuite('DatabaseHandler Tests', databaseHandlerTests));
     results.push(await runTestSuite('MediaQueue Tests', mediaQueueTests));
     results.push(await runTestSuite('Maintenance Model Tests', maintenanceModelTests));
-<<<<<<< HEAD
     results.push(await runTestSuite('ID Reuse Tests', idReuseTests));
-=======
     results.push(await runTestSuite('GIF Processor Tests', gifProcessorTests));
->>>>>>> 0475e34e
     
     const totalTime = Date.now() - startTime;
     
