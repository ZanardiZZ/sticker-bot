--- conflicted
+++ resolved
@@ -21,10 +21,6 @@
  * Usage: #download <URL>
  * Example: #download https://youtube.com/shorts/xxxxx
  */
-<<<<<<< HEAD
-async function handleDownloadCommand(client, message, chatId, params, context = {}) {
-  const url = params?.trim();
-=======
 async function handleDownloadCommand(client, message, chatId, params) {
   const combinedParams = Array.isArray(params)
     ? params
@@ -38,7 +34,7 @@
   const url = typeof combinedParams === 'string'
     ? combinedParams.trim()
     : '';
->>>>>>> a90f5ad9
+main
   
   if (!url) {
     await safeReply(
