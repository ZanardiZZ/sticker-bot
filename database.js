const sqlite3 = require('sqlite3').verbose();
const path = require('path');
const crypto = require('crypto');
const sharp = require('sharp');
const fs = require('fs');
const os = require('os');
const mime = require('mime-types');
const { getAiAnnotations } = require('./services/ai'); // Importa a função IA
const axios = require('axios');
const MediaQueue = require('./services/mediaQueue');
const DatabaseHandler = require('./services/databaseHandler');

// Conditional loading for FFmpeg - these may fail in some environments due to network restrictions
let ffmpeg = null;
let ffmpegPath = null;

try {
  ffmpeg = require('fluent-ffmpeg');
  ffmpegPath = require('ffmpeg-static');
  
  if (ffmpegPath) {
    ffmpeg.setFfmpegPath(ffmpegPath);
  }
} catch (error) {
  console.warn('[Database] FFmpeg não disponível:', error.message);
  console.warn('[Database] Funcionalidades de reparo de WebP serão desabilitadas');
}

// Variável para caminho da pasta de figurinhas antigas será lida do .env
const OLD_STICKERS_PATH = process.env.OLD_STICKERS_PATH || null;
// Limite de figurinhas para processar por vez
const PROCESS_BATCH_SIZE = 5;

const dbPath = path.resolve(__dirname, 'media.db');
const db = new sqlite3.Database(dbPath);

// Initialize enhanced database handler and media queue
const dbHandler = new DatabaseHandler(db);
const mediaQueue = new MediaQueue({ 
  concurrency: 3, 
  retryAttempts: 5, 
  retryDelay: 1000 
});

// Handle WAL recovery on startup
const walPath = path.resolve(__dirname, 'media.db-wal');
const dbExists = fs.existsSync(dbPath);
const walExists = fs.existsSync(walPath);

if (walExists && (!dbExists || fs.statSync(walPath).size > 0)) {
  console.log('[DB] WAL file detected, performing recovery checkpoint...');
  // Ensure WAL data is committed to main database
  setTimeout(async () => {
    try {
      await dbHandler.checkpointWAL();
      console.log('[DB] WAL checkpoint completed successfully');
    } catch (error) {
      console.error('[DB] WAL checkpoint failed:', error);
    }
  }, 100); // Small delay to ensure DB is ready
}

// Queue event listeners for monitoring
mediaQueue.on('jobAdded', (jobId) => {
  console.log(`[Queue] Job ${jobId} added to queue`);
});

mediaQueue.on('jobStarted', (jobId, attempt) => {
  console.log(`[Queue] Job ${jobId} started (attempt ${attempt})`);
});

mediaQueue.on('jobCompleted', (jobId) => {
  console.log(`[Queue] Job ${jobId} completed successfully`);
});

mediaQueue.on('jobRetry', (jobId, attempt, error) => {
  console.warn(`[Queue] Job ${jobId} retry attempt ${attempt}: ${error.message}`);
});

mediaQueue.on('jobFailed', (jobId, error) => {
  console.error(`[Queue] Job ${jobId} failed permanently: ${error.message}`);
});

db.serialize(() => {
  db.run(`
    CREATE TABLE IF NOT EXISTS media (
      id INTEGER PRIMARY KEY AUTOINCREMENT,
      chat_id TEXT NOT NULL,
      group_id TEXT,
      sender_id TEXT,
      file_path TEXT NOT NULL,
      mimetype TEXT NOT NULL,
      timestamp INTEGER NOT NULL,
      description TEXT,
      hash_visual TEXT,
      hash_md5 TEXT,
      nsfw INTEGER DEFAULT 0,
      count_random INTEGER DEFAULT 0
    )
  `);

  // Nova tabela para registro dos arquivos processados
  db.run(`
    CREATE TABLE IF NOT EXISTS processed_files (
      id INTEGER PRIMARY KEY AUTOINCREMENT,
      file_name TEXT UNIQUE NOT NULL,
      last_modified INTEGER NOT NULL
    )
  `);

  // Nova tabela para tags únicas
  db.run(`
    CREATE TABLE IF NOT EXISTS tags (
      id INTEGER PRIMARY KEY AUTOINCREMENT,
      name TEXT UNIQUE NOT NULL,
      usage_count INTEGER DEFAULT 0
    )
  `);

  // Tabela intermediária para relação N:N entre media e tags
  db.run(`
    CREATE TABLE IF NOT EXISTS media_tags (
      media_id INTEGER NOT NULL,
      tag_id INTEGER NOT NULL,
      PRIMARY KEY(media_id, tag_id),
      FOREIGN KEY(media_id) REFERENCES media(id) ON DELETE CASCADE,
      FOREIGN KEY(tag_id) REFERENCES tags(id) ON DELETE CASCADE
    )
  `);

  // Tabela de usuários para login do painel
  db.run(`
    CREATE TABLE IF NOT EXISTS users (
      id INTEGER PRIMARY KEY AUTOINCREMENT,
      username TEXT UNIQUE NOT NULL,
      password_hash TEXT NOT NULL,
      role TEXT NOT NULL DEFAULT 'admin',
      created_at INTEGER NOT NULL
    )
  `);

  // Tabela de contatos (exibição de nome dos usuários no ranking)
  db.run(`
    CREATE TABLE IF NOT EXISTS contacts (
      sender_id TEXT PRIMARY KEY,
      display_name TEXT,
      updated_at INTEGER DEFAULT (strftime('%s','now'))
    )
  `);

  // Índices auxiliares
  db.run(`CREATE INDEX IF NOT EXISTS idx_media_timestamp ON media(timestamp DESC)`);
  db.run(`CREATE INDEX IF NOT EXISTS idx_media_sender_id ON media(sender_id)`);
  db.run(`CREATE INDEX IF NOT EXISTS idx_media_nsfw ON media(nsfw)`);
  db.run(`CREATE INDEX IF NOT EXISTS idx_media_tags_tag_id ON media_tags(tag_id)`);
  db.run(`CREATE INDEX IF NOT EXISTS idx_media_tags_media_id ON media_tags(media_id)`);
  db.run(`CREATE INDEX IF NOT EXISTS idx_tags_name ON tags(name)`);
  db.run(`CREATE INDEX IF NOT EXISTS idx_contacts_display_name ON contacts(display_name)`);
  
  // Additional performance indexes
  db.run(`CREATE INDEX IF NOT EXISTS idx_media_count_random ON media(count_random DESC)`);
  db.run(`CREATE INDEX IF NOT EXISTS idx_media_file_path ON media(file_path)`);
  db.run(`CREATE INDEX IF NOT EXISTS idx_media_description ON media(description)`);
  db.run(`CREATE INDEX IF NOT EXISTS idx_media_nsfw_timestamp ON media(nsfw, timestamp DESC)`);
  db.run(`CREATE INDEX IF NOT EXISTS idx_tags_usage_count ON tags(usage_count DESC)`);
  
  // Critical index for duplicate detection - hash_visual is heavily used
  db.run(`CREATE INDEX IF NOT EXISTS idx_media_hash_visual ON media(hash_visual)`);
  db.run(`CREATE INDEX IF NOT EXISTS idx_media_hash_md5 ON media(hash_md5)`);

  // Check media count after tables are created
  db.get('SELECT COUNT(*) as total FROM media', (err, row) => {
    if (err) {
      console.error("[DB] ERRO ao acessar tabela 'media':", err);
    } else {
      console.log(`[DB] Tabela 'media' tem ${row.total} registros.`);
    }
  });
 });

// Set up periodic WAL checkpoints to prevent data loss
setInterval(async () => {
  try {
    await dbHandler.checkpointWAL();
    console.log('[DB] Periodic WAL checkpoint completed');
  } catch (error) {
    console.warn('[DB] Periodic WAL checkpoint warning:', error.message);
  }
}, 5 * 60 * 1000); // Every 5 minutes

// Gera hash MD5 de um buffer
function getMD5(buffer) {
  return crypto.createHash('md5').update(buffer).digest('hex');
}
//Função para buscar sinônimos
async function getSynonyms(word) {
  try {
    const res = await axios.post('http://localhost:5000/synonyms', { word });
    return res.data.synonyms || [];
  } catch (err) {
    console.error('Erro consultando sinônimos:', err.message);
    return [];
  }
}
// Função para expandir as tags com sinônimos via WordNet+OMW microserviço
async function expandTagsWithSynonyms(tags) {
  const expandedSet = new Set();

  for (const tag of tags) {
    const trimmedTag = tag.trim();
    if (!trimmedTag) continue;
    expandedSet.add(trimmedTag.toLowerCase());

    try {
      const syns = await getSynonyms(trimmedTag);
      syns.forEach(s => expandedSet.add(s.toLowerCase()));
    } catch (e) {
      console.warn(`Falha ao obter sinônimos para tag "${trimmedTag}":`, e);
    }
  }

  return Array.from(expandedSet);
}
// Gera hash visual simples (resize e md5) do buffer de imagem
async function getHashVisual(buffer) {
  try {
    const small = await sharp(buffer)
      .resize(16, 16, { fit: 'inside' })
      .grayscale()
      .raw()
      .toBuffer();
    return crypto.createHash('md5').update(small).digest('hex');
  } catch {
    return null;
  }
}

// Verifica no banco se arquivo já foi processado recentemente (com base em lastModified)
function isFileProcessed(fileName, lastModified) {
  return new Promise((resolve, reject) => {
    db.get(
      `SELECT last_modified FROM processed_files WHERE file_name = ?`,
      [fileName],
      (err, row) => {
        if (err) return reject(err);
        if (!row) return resolve(false);
        resolve(row.last_modified === lastModified);
      }
    );
  });
}

// Atualiza ou insere informação do arquivo processado
function upsertProcessedFile(fileName, lastModified) {
  return new Promise((resolve, reject) => {
    db.run(
      `
      INSERT INTO processed_files(file_name, last_modified)
      VALUES (?, ?)
      ON CONFLICT(file_name) DO UPDATE SET last_modified=excluded.last_modified
      `,
      [fileName, lastModified],
      function(err) {
        if (err) reject(err);
        else resolve();
      }
    );
  });
}

/**
 * Robustly processes WebP files with corruption handling and repair attempts
 * @param {Buffer} buffer - Original file buffer
 * @param {string} fileName - File name for logging
 * @returns {Promise<Buffer>} - Processed WebP buffer
 */
async function processWebpWithRepair(buffer, fileName) {
  // First attempt: Try standard Sharp processing
  try {
    const webpBuffer = await sharp(buffer, { animated: true }).webp().toBuffer();
    return webpBuffer;
  } catch (sharpError) {
    console.warn(`[old-stickers] Sharp failed for ${fileName}: ${sharpError.message}`);
    
    // Second attempt: Try without animated flag (may help with some corrupted animated WebPs)
    try {
      const webpBuffer = await sharp(buffer).webp().toBuffer();
      console.log(`[old-stickers] ✅ Recovered ${fileName} by disabling animated flag`);
      return webpBuffer;
    } catch (secondError) {
      console.warn(`[old-stickers] Sharp non-animated failed for ${fileName}: ${secondError.message}`);
      
      // Third attempt: Try to repair using ffmpeg conversion
<<<<<<< HEAD
      if (ffmpeg && ffmpegPath) {
=======
      try {
        const tempDir = path.join(os.tmpdir(), 'myapp-temp');
        if (!fs.existsSync(tempDir)) fs.mkdirSync(tempDir, { recursive: true });
        
        const uniqueId = crypto.randomBytes(16).toString('hex');
        const tempInput = path.join(tempDir, `repair_input_${uniqueId}.webp`);
        const tempOutput = path.join(tempDir, `repair_output_${uniqueId}.webp`);
        
>>>>>>> 3ef8e095
        try {
          const tempDir = path.join(os.tmpdir(), 'myapp-temp');
          if (!fs.existsSync(tempDir)) fs.mkdirSync(tempDir, { recursive: true });
          
          const tempInput = path.join(tempDir, `repair_input_${Date.now()}.webp`);
          const tempOutput = path.join(tempDir, `repair_output_${Date.now()}.webp`);
          
          try {
            // Write corrupted file to temp location
            fs.writeFileSync(tempInput, buffer);
            
            // Use ffmpeg to repair/re-encode the WebP
            await new Promise((resolve, reject) => {
              ffmpeg(tempInput)
                .outputOptions(['-c:v libwebp', '-q:v 80', '-preset default', '-an'])
                .output(tempOutput)
                .on('end', resolve)
                .on('error', reject)
                .run();
            });
            
            // Read the repaired file
            const repairedBuffer = fs.readFileSync(tempOutput);
            
            // Process with Sharp again
            const webpBuffer = await sharp(repairedBuffer, { animated: true }).webp().toBuffer();
            console.log(`[old-stickers] ✅ Recovered ${fileName} using ffmpeg repair`);
            return webpBuffer;
            
          } finally {
            // Always clean up temp files
            try { fs.unlinkSync(tempInput); } catch (err) {
              if (err.code !== 'ENOENT') {
                console.warn(`[old-stickers] Failed to delete tempInput (${tempInput}): ${err.message}`);
              }
            }
            try { fs.unlinkSync(tempOutput); } catch (err) {
              if (err.code !== 'ENOENT') {
                console.warn(`[old-stickers] Failed to delete tempOutput (${tempOutput}): ${err.message}`);
              }
            }
          }
          
        } catch (ffmpegError) {
          console.warn(`[old-stickers] ffmpeg repair failed for ${fileName}: ${ffmpegError.message}`);
        }
      } else {
        console.warn(`[old-stickers] FFmpeg não disponível, pulando tentativa de reparo para ${fileName}`);
      }
      
      // Fourth attempt: Try to extract first frame only if it's a WebP
        try {
          // For WebP files, try to extract just the first frame
          const metadata = await sharp(buffer).metadata();
          if (metadata.pages && metadata.pages > 1) {
            // This is animated, try to get first frame
            const webpBuffer = await sharp(buffer, { animated: false, page: 0 }).webp().toBuffer();
            console.log(`[old-stickers] ⚠️ Recovered ${fileName} by extracting first frame only (animation lost)`);
            return webpBuffer;
          }
        } catch (frameError) {
          console.warn(`[old-stickers] Frame extraction failed for ${fileName}: ${frameError.message}`);
        }
        
        // Final fallback: If it's not a WebP originally, try to convert from original format
        try {
          const webpBuffer = await sharp(buffer).webp().toBuffer();
          console.log(`[old-stickers] ⚠️ Recovered ${fileName} by treating as non-WebP format`);
          return webpBuffer;
        } catch (finalError) {
          // All recovery attempts failed
          throw new Error(`All repair attempts failed. Last error: ${finalError.message}`);
        }
      }
    }
  }

// Processa figurinhas antigas da pasta para inserir no banco as que ainda não existem ou modificadas
async function processOldStickers() {
  if (!OLD_STICKERS_PATH) {
    console.warn('OLD_STICKERS_PATH não configurado no .env');
    return [];
  }

  const insertedMedias = [];
  
  // Extensões de arquivos de imagem permitidas
  const allowedExts = new Set(['.webp', '.png', '.jpg', '.jpeg', '.gif', '.bmp']);

  try {
    const files = fs.readdirSync(OLD_STICKERS_PATH);
    
    // Filtra os arquivos que ainda não foram processados ou foram modificados
    const filesToProcess = [];
    for (const file of files) {
      const filePath = path.join(OLD_STICKERS_PATH, file);
      
      try {
        const stats = fs.statSync(filePath);
        
        // Ignora se não é arquivo, é oculto, ou não tem extensão permitida
        if (!stats.isFile()) continue;
        if (file.startsWith('.')) continue;
        
        const ext = path.extname(file).toLowerCase();
        if (!allowedExts.has(ext)) continue;
        
        const lastModified = stats.mtimeMs;

        const alreadyProcessed = await isFileProcessed(file, lastModified);
        if (!alreadyProcessed) {
          filesToProcess.push({ file, filePath, lastModified });
        }
        if (filesToProcess.length >= PROCESS_BATCH_SIZE) break;
      } catch (errStat) {
        console.warn(`[old-stickers] Erro ao verificar arquivo: ${file} - Motivo: ${errStat?.message || errStat}`);
        continue;
      }
    }

    // Processa o batch limitado
    for (const { file, filePath, lastModified } of filesToProcess) {
      try {
        const bufferOriginal = fs.readFileSync(filePath);

        // Converter para webp antes do hash visual para padronizar, com suporte a animados
        // Usa função robusta para lidar com arquivos corrompidos
        const bufferWebp = await processWebpWithRepair(bufferOriginal, file);

        const hashVisual = await getHashVisual(bufferWebp);

        if (!hashVisual) continue;

        const existing = await findByHashVisual(hashVisual);
        if (existing) {
          // Marca como processado mesmo se já existe para evitar retrabalho
          await upsertProcessedFile(file, lastModified);
          continue;
        }

        // Determina o mimetype baseado na extensão original
        const mimetype = mime.lookup(filePath) || 'application/octet-stream';

        // Chama IA para gerar descrição e tags
        let description = null;
        let tags = null;
        try {
          const aiResult = await getAiAnnotations(bufferWebp);
          description = aiResult.description || null;
          tags = aiResult.tags ? aiResult.tags.join(',') : null;
        } catch (e) {
          console.warn('Erro ao chamar IA para figurinha antiga:', e);
        }

        const mediaId = await saveMedia({
          chatId: 'old-stickers',
          groupId: null,
          filePath,
          mimetype,
          timestamp: Date.now(),
          description,
          tags,
          hashVisual,
          hashMd5: getMD5(bufferWebp),
          nsfw: 0,
        });

        await upsertProcessedFile(file, lastModified);

        insertedMedias.push({ id: mediaId, filePath });

        console.log(`Figurinha antiga processada e salva: ${file}`);
      } catch (errFile) {
        console.warn(`[old-stickers] Ignorando arquivo inválido/corrompido: ${file} - Motivo: ${errFile?.message || errFile}`);
        continue;
      }
    }
  } catch (e) {
    console.error('Erro ao processar figurinhas antigas:', e);
  }

  return insertedMedias;
}

// Retorna mídia com menor count_random (menos usada)
function getMediaWithLowestRandomCount() {
  return new Promise((resolve, reject) => {
    db.get(
      `SELECT * FROM media ORDER BY count_random ASC, RANDOM() LIMIT 1`,
      (err, row) => {
        if (err) reject(err);
        else resolve(row);
      }
    );
  });
}

// Busca tags semelhantes para certos termos (simplificação com LIKE)
async function findSimilarTags(tagCandidates) {
  if (!tagCandidates.length) return [];

  // Expande as tags com seus sinônimos
  const expandedTags = await expandTagsWithSynonyms(tagCandidates);

  return new Promise((resolve, reject) => {
    const placeholders = expandedTags.map(() => 'LOWER(name) LIKE ?').join(' OR ');
    const params = expandedTags.map(t => `%${t}%`);

    db.all(
      `SELECT id, name FROM tags WHERE ${placeholders} LIMIT 10`,
      params,
      (err, rows) => {
        if (err) reject(err);
        else resolve(rows);
      }
    );
  });
}

// Adiciona tags que não existem e atualiza uso_count para existentes
async function addOrUpdateTags(tags) {
  const tagIds = [];
  
  // Use the queue to process tags sequentially to avoid race conditions
  for (const tag of tags) {
    const tagTrim = tag.trim();
    if (!tagTrim) continue;

    const tagId = await mediaQueue.add(async () => {
      // Check if tag exists
      const existingTag = await dbHandler.get(
        `SELECT id, usage_count FROM tags WHERE LOWER(name) = LOWER(?)`, 
        [tagTrim]
      );

      if (existingTag) {
        // Update usage count
        await dbHandler.run(
          `UPDATE tags SET usage_count = usage_count + 1 WHERE id = ?`, 
          [existingTag.id]
        );
        return existingTag.id;
      } else {
        // Insert new tag
        const result = await dbHandler.run(
          `INSERT INTO tags(name, usage_count) VALUES (?, 1)`, 
          [tagTrim]
        );
        return result.lastID;
      }
    });
    
    tagIds.push(tagId);
  }
  
  return tagIds;
}

// Associa tags de tagIds a uma mídia mediaId na tabela media_tags
function associateTagsToMedia(mediaId, tagIds) {
  if (!tagIds.length) return Promise.resolve();
  
  return mediaQueue.add(async () => {
    const placeholders = tagIds.map(() => '(?, ?)').join(',');
    const params = [];
    tagIds.forEach(tagId => { params.push(mediaId, tagId) });
    const sql = `INSERT OR IGNORE INTO media_tags(media_id, tag_id) VALUES ${placeholders}`;
    
    return dbHandler.run(sql, params);
  });
}

// Processa e associa tags ao salvar mídia
async function processAndAssociateTags(mediaId, newTagsRaw) {
  if (!newTagsRaw) return;

  let newTags = Array.isArray(newTagsRaw) ? newTagsRaw : newTagsRaw.split(',').map(t => t.trim()).filter(Boolean);

  // Buscar tags similares existentes considerando sinônimos expandidos
  const similarTags = await findSimilarTags(newTags);
  const similarTagNames = similarTags.map(t => t.name.toLowerCase());

  // Tags para inserir (quando poucas similares)
  const tagsToInsert = [];

  for (const tag of newTags) {
    const lowerTag = tag.toLowerCase();
    const matched = similarTagNames.filter(n => n.includes(lowerTag) || lowerTag.includes(n));
    if (matched.length < 3) {
      tagsToInsert.push(tag);
    }
  }

  const combinedTags = [...new Set(similarTags.map(t => t.name).concat(tagsToInsert))];

  // Inserir/atualizar tags e pegar IDs
  const tagIds = await addOrUpdateTags(combinedTags);

  // Associar tags à media
  await associateTagsToMedia(mediaId, tagIds);
}
async function replaceTagsForMedia(mediaId, newTags) {
  return new Promise((resolve, reject) => {
    db.serialize(async () => {
      try {
        // 1. Deleta associações antigas
        db.run(`DELETE FROM media_tags WHERE media_id = ?`, [mediaId], async (err) => {
          if (err) return reject(err);

          // 2. Insere/atualiza tags na tabela tags e obtém ids
          const tagIds = await addOrUpdateTags(newTags);

          // 3. Associa tags à mídia
          await associateTagsToMedia(mediaId, tagIds);

          resolve();
        });
      } catch (ex) {
        reject(ex);
      }
    });
  });
}
async function saveMedia({
  chatId,
  groupId,
  senderId = null,
  filePath,
  mimetype,
  timestamp,
  description = null,
  tags = null,
  hashVisual = null,
  hashMd5 = null,
  nsfw = 0,
}) {
  // Queue the media saving operation to prevent SQLITE_BUSY errors
  return mediaQueue.add(async () => {
    const sql = `
      INSERT INTO media (chat_id, group_id, sender_id, file_path, mimetype, timestamp, description, hash_visual, hash_md5, nsfw, count_random)
      VALUES (?, ?, ?, ?, ?, ?, ?, ?, ?, ?, 0)
    `;
    
    const result = await dbHandler.run(sql, [
      chatId,
      groupId,
      senderId,
      filePath,
      mimetype,
      timestamp,
      description,
      hashVisual,
      hashMd5,
      nsfw
    ]);
    
    const mediaId = result.lastID;
    
    // Process and associate tags if provided
    if (tags) {
      await processAndAssociateTags(mediaId, tags);
    }
    
    return mediaId;
  });
}

function incrementRandomCount(id) {
  return mediaQueue.add(async () => {
    return dbHandler.run(
      `UPDATE media SET count_random = count_random + 1 WHERE id = ?`,
      [id]
    );
  });
}

function countMedia() {
  return new Promise((resolve, reject) => {
    db.get(`SELECT COUNT(*) as total FROM media`, (err, row) => {
      if (err) reject(err);
      else resolve(row ? row.total : 0);
    });
  });
}

function getRandomMedia() {
  return new Promise((resolve, reject) => {
    db.get(`SELECT * FROM media ORDER BY RANDOM() LIMIT 1`, (err, row) => {
      if (err) reject(err);
      else resolve(row);
    });
  });
}

function findByHashVisual(hashVisual) {
  return new Promise((resolve, reject) => {
    db.get(
      `SELECT * FROM media WHERE hash_visual = ? LIMIT 1`,
      [hashVisual],
      (err, row) => {
        if (err) reject(err);
        else resolve(row);
      }
    );
  });
}
// Função para obter as tags associadas a uma mídia via tabela media_tags e tags
function getTagsForMedia(mediaId) {
  return new Promise((resolve, reject) => {
    db.all(
      `SELECT tags.name FROM tags INNER JOIN media_tags ON tags.id = media_tags.tag_id WHERE media_tags.media_id = ?`,
      [mediaId],
      (err, rows) => {
        if (err) reject(err);
        else resolve(rows.map(r => r.name));
      }
    );
  });
}
function findById(id) {
  return new Promise((resolve, reject) => {
    db.get(`SELECT * FROM media WHERE id = ? LIMIT 1`, [id], (err, row) => {
      if (err) reject(err);
      else resolve(row);
    });
  });
}

// Atualiza tags da mídia usando estrutura de tabelas normalizadas media_tags e tags
async function updateMediaTags(mediaId, newTagsToAdd) {
  if (!mediaId) throw new Error('mediaId obrigatório');

  let newTagsArray = [];
  if (typeof newTagsToAdd === 'string') {
    newTagsArray = newTagsToAdd.split(',').map(t => t.trim()).filter(Boolean);
  } else if (Array.isArray(newTagsToAdd)) {
    newTagsArray = newTagsToAdd.map(t => t.trim()).filter(Boolean);
  }

  // Usa a função que remove associações antigas e associa as novas tags
  await replaceTagsForMedia(mediaId, newTagsArray);

  return newTagsArray.length;
}

function getTop10Media() {
  return new Promise((resolve, reject) => {
    db.all(
      `SELECT * FROM media ORDER BY count_random DESC LIMIT 10`,
      (err, rows) => {
        if (err) reject(err);
        else resolve(rows);
      }
    );
  });
}

//Atualiza a descrição da figurinha, tentando primeiro adicionar na descrição existente
//se for muito grande, limpa a anterio e aí sim adiciona
async function updateMediaDescription(mediaId, newDescriptionToAdd) {
  if (!mediaId) throw new Error('mediaId obrigatório');

  const MAX_DESCRIPTION_LENGTH = 1024;

  const media = await findById(mediaId);
  if (!media) throw new Error('Mídia não encontrada');

  let currentDescription = media.description || '';
  let currentTags = media.tags || '';

  // Normaliza tags para string
  if (Array.isArray(currentTags)) currentTags = currentTags.join(',');

  if (typeof newDescriptionToAdd !== 'string') newDescriptionToAdd = String(newDescriptionToAdd);

  let combinedDescription = currentDescription ? (currentDescription.trim() + ' ' + newDescriptionToAdd.trim()) : newDescriptionToAdd.trim();

  if (combinedDescription.length > MAX_DESCRIPTION_LENGTH) {
    // Se exceder limite, substitui descrição e limpa tags
    combinedDescription = newDescriptionToAdd.trim();
    currentTags = '';
    // Atualiza tags limpando
    await updateMediaTags(mediaId, currentTags);
  }

  return new Promise((resolve, reject) => {
    db.run(
      `UPDATE media SET description = ? WHERE id = ?`,
      [combinedDescription, mediaId],
      function (err) {
        if (err) reject(err);
        else resolve(this.changes);
      }
    );
  });
}

// Atualiza a função para retornar display_name via JOIN com contacts
// Inclui fallback para chat_id/group_id quando sender_id é nulo
// Exclui envios do bot (identificados por padrões específicos)
function getTop5UsersByStickerCount(groupId = null) {
  return new Promise((resolve, reject) => {
    let sql = `
      SELECT
        -- Prioriza sender_id, depois chat_id, depois group_id
        COALESCE(m.sender_id, m.chat_id, m.group_id) as effective_sender,
        m.sender_id,
        m.chat_id, 
        m.group_id,
        COUNT(*) AS sticker_count,
        COALESCE(c.display_name, '') AS display_name,
        -- Identifica se é grupo
        CASE WHEN m.group_id IS NOT NULL AND m.sender_id IS NULL THEN 1 ELSE 0 END as is_group
      FROM media m
      LEFT JOIN contacts c ON c.sender_id = COALESCE(m.sender_id, m.chat_id)
      WHERE COALESCE(m.sender_id, m.chat_id, m.group_id) IS NOT NULL
        -- Exclui envios do próprio bot (envios programados/automáticos)
        AND NOT (
          m.sender_id LIKE '%bot%' OR 
          m.chat_id LIKE '%bot%' OR
          m.sender_id = m.chat_id AND m.group_id IS NULL -- Possível padrão de bot
        )
    `;
    const params = [];
    if (groupId) {
      sql += ` AND m.group_id = ?`;
      params.push(groupId);
    }
    sql += `
      GROUP BY effective_sender
      ORDER BY sticker_count DESC
      LIMIT 5
    `;
    db.all(sql, params, (err, rows) => {
      if (err) reject(err);
      else resolve(rows || []);
    });
  });
}

// Retorna estatísticas sobre contatos que precisam ser migrados
function getHistoricalContactsStats() {
  return new Promise((resolve, reject) => {
    const statsQueries = {
      totalMediaWithSender: `
        SELECT COUNT(*) as count 
        FROM media 
        WHERE sender_id IS NOT NULL AND sender_id != ''
      `,
      existingContacts: `
        SELECT COUNT(*) as count 
        FROM contacts
      `,
      uniqueSendersInMedia: `
        SELECT COUNT(DISTINCT sender_id) as count 
        FROM media 
        WHERE sender_id IS NOT NULL AND sender_id != ''
      `,
      sendersNeedingMigration: `
        SELECT COUNT(DISTINCT m.sender_id) as count
        FROM media m
        LEFT JOIN contacts c ON c.sender_id = m.sender_id
        WHERE m.sender_id IS NOT NULL 
          AND m.sender_id != '' 
          AND c.sender_id IS NULL
      `
    };
    
    const results = {};
    const queryKeys = Object.keys(statsQueries);
    let completed = 0;
    
    queryKeys.forEach(key => {
      db.get(statsQueries[key], [], (err, row) => {
        if (err) {
          reject(err);
          return;
        }
        
        results[key] = row.count;
        completed++;
        
        if (completed === queryKeys.length) {
          resolve(results);
        }
      });
    });
  });
}

// Migra entradas históricas da tabela media para a tabela contacts
// Para que os envios históricos sejam contabilizados no ranking de usuários
async function migrateHistoricalContacts(logger = console) {
  return new Promise((resolve, reject) => {
    logger.log('[migrate] Iniciando migração de contatos históricos...');
    
    // Busca todos os sender_ids únicos da tabela media que não existem na tabela contacts
    const sql = `
      SELECT DISTINCT m.sender_id 
      FROM media m
      LEFT JOIN contacts c ON c.sender_id = m.sender_id
      WHERE m.sender_id IS NOT NULL 
        AND m.sender_id != '' 
        AND c.sender_id IS NULL
    `;
    
    db.all(sql, [], (err, rows) => {
      if (err) {
        console.error('[migrate] Erro ao buscar sender_ids históricos:', err);
        reject(err);
        return;
      }
      
      if (!rows || rows.length === 0) {
        console.log('[migrate] Nenhum contato histórico para migrar.');
        resolve(0);
        return;
      }
      
      console.log(`[migrate] Encontrados ${rows.length} contatos históricos para migrar.`);
      
      let processedCount = 0;
      let errorCount = 0;
      
      // Processa cada sender_id único
      const processNext = () => {
        if (processedCount + errorCount >= rows.length) {
          const successCount = processedCount;
          console.log(`[migrate] Migração concluída. Sucessos: ${successCount}, Erros: ${errorCount}`);
          resolve(successCount);
          return;
        }
        
        const row = rows[processedCount + errorCount];
        const senderId = row.sender_id;
        
        // Insere contato com display_name vazio (será preenchido quando o usuário interagir novamente)
        db.run(`
          INSERT INTO contacts(sender_id, display_name, updated_at)
          VALUES (?, '', strftime('%s','now'))
        `, [senderId], (insertErr) => {
          if (insertErr) {
            console.error(`[migrate] Erro ao inserir contato para ${senderId}:`, insertErr);
            errorCount++;
          } else {
            processedCount++;
            if (processedCount % 50 === 0) {
              console.log(`[migrate] Processados ${processedCount} contatos...`);
            }
          }
          
          // Continua processamento
          setImmediate(processNext);
        });
      };
      
      // Inicia processamento
      processNext();
    });
  });
}

// Nova função para obter nome de grupo (placeholder - seria preenchido por integração com WhatsApp)
function getGroupName(groupId) {
  // Por enquanto, extrai um nome "amigável" do ID do grupo
  if (!groupId || !groupId.includes('@g.us')) {
    return null;
  }
  
  // Remove @g.us e pega primeiros caracteres como nome temporário
  const cleanId = groupId.replace('@g.us', '');
  return `Grupo ${cleanId.substring(0, 10)}...`;
}

// Função aprimorada de migração que inclui chat_id/group_id quando sender_id é nulo
async function migrateMediaWithMissingSenderId(logger = console) {
  return new Promise((resolve, reject) => {
    logger.log('[migrate] Iniciando migração de mídias com sender_id faltante...');
    
    // Busca mídias que não têm sender_id mas têm chat_id ou group_id
    const sql = `
      SELECT DISTINCT 
        COALESCE(m.chat_id, m.group_id) as effective_id,
        m.group_id,
        m.chat_id,
        COUNT(*) as media_count
      FROM media m
      LEFT JOIN contacts c ON c.sender_id = COALESCE(m.chat_id, m.group_id)
      WHERE (m.sender_id IS NULL OR m.sender_id = '') 
        AND COALESCE(m.chat_id, m.group_id) IS NOT NULL
        AND COALESCE(m.chat_id, m.group_id) != ''
        AND c.sender_id IS NULL  -- Ainda não existe na tabela contacts
      GROUP BY effective_id
    `;
    
    db.all(sql, [], (err, rows) => {
      if (err) {
        logger.error('[migrate] Erro ao buscar mídias com sender_id faltante:', err);
        reject(err);
        return;
      }
      
      if (!rows || rows.length === 0) {
        logger.log('[migrate] Nenhuma mídia com sender_id faltante para migrar.');
        resolve(0);
        return;
      }
      
      logger.log(`[migrate] Encontradas ${rows.length} IDs únicos para migrar (${rows.reduce((sum, r) => sum + r.media_count, 0)} mídias total).`);
      
      let processedCount = 0;
      let errorCount = 0;
      
      // Processa cada effective_id único
      const processNext = () => {
        if (processedCount + errorCount >= rows.length) {
          const successCount = processedCount;
          logger.log(`[migrate] Migração de IDs faltantes concluída. Sucessos: ${successCount}, Erros: ${errorCount}`);
          resolve(successCount);
          return;
        }
        
        const row = rows[processedCount + errorCount];
        const effectiveId = row.effective_id;
        const isGroup = row.group_id === effectiveId;
        
        // Para grupos, usar nome de grupo; para usuários, nome vazio será preenchido depois
        let displayName = '';
        if (isGroup) {
          displayName = getGroupName(effectiveId);
        }
        
        // Insere contato usando effective_id
        db.run(`
          INSERT INTO contacts(sender_id, display_name, updated_at)
          VALUES (?, ?, strftime('%s','now'))
        `, [effectiveId, displayName], (insertErr) => {
          if (insertErr) {
            logger.error(`[migrate] Erro ao inserir contato para ${effectiveId}:`, insertErr);
            errorCount++;
          } else {
            processedCount++;
            if (processedCount % 50 === 0) {
              logger.log(`[migrate] Processados ${processedCount} IDs faltantes...`);
            }
          }
          
          // Continua processamento
          setImmediate(processNext);
        });
      };
      
      // Inicia processamento
      processNext();
    });
  });
}

// ---- Duplicate Media Detection and Management Functions ----

/**
 * Find duplicate media based on visual hash
 * Returns groups of duplicated media
 */
async function findDuplicateMedia(limit = 50) {
  const sql = `
    SELECT 
      hash_visual,
      COUNT(*) as duplicate_count,
      GROUP_CONCAT(id) as media_ids,
      MIN(timestamp) as first_created,
      MAX(timestamp) as last_created
    FROM media 
    WHERE hash_visual IS NOT NULL 
    GROUP BY hash_visual 
    HAVING COUNT(*) > 1
    ORDER BY duplicate_count DESC, first_created DESC
    LIMIT ?
  `;
  
  const rows = await dbHandler.all(sql, [limit]);
  
  // Parse the grouped results
  return rows.map(row => ({
    hash_visual: row.hash_visual,
    duplicate_count: row.duplicate_count,
    media_ids: row.media_ids.split(',').map(id => parseInt(id)),
    first_created: row.first_created,
    last_created: row.last_created
  }));
}

/**
 * Get detailed information about duplicate media group
 */
async function getDuplicateMediaDetails(hashVisual) {
  const sql = `
    SELECT 
      m.id,
      m.chat_id,
      m.group_id,
      m.sender_id,
      m.file_path,
      m.mimetype,
      m.timestamp,
      m.description,
      m.nsfw,
      m.count_random,
      c.display_name
    FROM media m
    LEFT JOIN contacts c ON c.sender_id = m.sender_id
    WHERE m.hash_visual = ?
    ORDER BY m.timestamp ASC
  `;
  
  return dbHandler.all(sql, [hashVisual]);
}

/**
 * Delete duplicate media (keeps the oldest one)
 * Returns count of deleted records
 */
async function deleteDuplicateMedia(hashVisual, keepOldest = true) {
  return mediaQueue.add(async () => {
    // Get all media with this hash
    const duplicates = await getDuplicateMediaDetails(hashVisual);
    
    if (duplicates.length <= 1) {
      return 0; // No duplicates to delete
    }
    
    // Determine which ones to delete
    const sorted = duplicates.sort((a, b) => 
      keepOldest ? a.timestamp - b.timestamp : b.timestamp - a.timestamp
    );
    
    const toKeep = sorted[0];
    const toDelete = sorted.slice(1);
    
    let deletedCount = 0;
    
    // Use transaction for atomicity
    const operations = [];
    
    for (const media of toDelete) {
      // Delete media_tags associations
      operations.push({
        sql: `DELETE FROM media_tags WHERE media_id = ?`,
        params: [media.id]
      });
      
      // Delete media record
      operations.push({
        sql: `DELETE FROM media WHERE id = ?`,
        params: [media.id]
      });
      
      // Delete file from filesystem if it exists
      if (media.file_path && fs.existsSync(media.file_path)) {
        try {
          fs.unlinkSync(media.file_path);
        } catch (err) {
          console.warn(`Failed to delete file ${media.file_path}:`, err.message);
        }
      }
      
      deletedCount++;
    }
    
    if (operations.length > 0) {
      await dbHandler.transaction(operations);
    }
    
    console.log(`Deleted ${deletedCount} duplicate media files, kept media ID ${toKeep.id}`);
    return deletedCount;
  });
}

/**
 * Delete specific media by IDs (for manual selection)
 */
async function deleteMediaByIds(mediaIds) {
  if (!Array.isArray(mediaIds) || mediaIds.length === 0) {
    return 0;
  }
  
  return mediaQueue.add(async () => {
    let deletedCount = 0;
    const operations = [];
    
    for (const mediaId of mediaIds) {
      // Get file path before deletion
      const media = await dbHandler.get(`SELECT file_path FROM media WHERE id = ?`, [mediaId]);
      
      if (media) {
        // Delete media_tags associations
        operations.push({
          sql: `DELETE FROM media_tags WHERE media_id = ?`,
          params: [mediaId]
        });
        
        // Delete media record
        operations.push({
          sql: `DELETE FROM media WHERE id = ?`,
          params: [mediaId]
        });
        
        // Delete file from filesystem if it exists
        if (media.file_path && fs.existsSync(media.file_path)) {
          try {
            fs.unlinkSync(media.file_path);
          } catch (err) {
            console.warn(`Failed to delete file ${media.file_path}:`, err.message);
          }
        }
        
        deletedCount++;
      }
    }
    
    if (operations.length > 0) {
      await dbHandler.transaction(operations);
    }
    
    console.log(`Deleted ${deletedCount} media files by ID selection`);
    return deletedCount;
  });
}

/**
 * Get duplicate statistics
 */
async function getDuplicateStats() {
  const sql = `
    SELECT 
      COUNT(DISTINCT hash_visual) as duplicate_groups,
      COUNT(*) as total_duplicates,
      SUM(CASE WHEN duplicate_count > 2 THEN duplicate_count - 1 ELSE 1 END) as potential_savings
    FROM (
      SELECT hash_visual, COUNT(*) as duplicate_count
      FROM media 
      WHERE hash_visual IS NOT NULL 
      GROUP BY hash_visual 
      HAVING COUNT(*) > 1
    ) as duplicates
  `;
  
  const result = await dbHandler.get(sql);
  return result || { duplicate_groups: 0, total_duplicates: 0, potential_savings: 0 };
}

module.exports = {
  db,
  dbHandler,
  mediaQueue,
  saveMedia,
  getRandomMedia,
  incrementRandomCount,
  getMD5,
  getHashVisual,
  findByHashVisual,
  findById,
  updateMediaTags,
  getTagsForMedia,
  updateMediaDescription,
  processOldStickers,
  processWebpWithRepair, // Export for testing
  getMediaWithLowestRandomCount,
  getTop10Media,
  getTop5UsersByStickerCount,
  countMedia,
  getHistoricalContactsStats,
  migrateHistoricalContacts,
  migrateMediaWithMissingSenderId,
  getGroupName,
  // New duplicate management functions
  findDuplicateMedia,
  getDuplicateMediaDetails,
  deleteDuplicateMedia,
  deleteMediaByIds,
  getDuplicateStats
};

// Admin bootstrap is handled by the web server's safer initialization path
// which generates a random password and sets must_change_password=1<|MERGE_RESOLUTION|>--- conflicted
+++ resolved
@@ -291,25 +291,15 @@
       console.warn(`[old-stickers] Sharp non-animated failed for ${fileName}: ${secondError.message}`);
       
       // Third attempt: Try to repair using ffmpeg conversion
-<<<<<<< HEAD
       if (ffmpeg && ffmpegPath) {
-=======
       try {
         const tempDir = path.join(os.tmpdir(), 'myapp-temp');
         if (!fs.existsSync(tempDir)) fs.mkdirSync(tempDir, { recursive: true });
-        
         const uniqueId = crypto.randomBytes(16).toString('hex');
         const tempInput = path.join(tempDir, `repair_input_${uniqueId}.webp`);
         const tempOutput = path.join(tempDir, `repair_output_${uniqueId}.webp`);
-        
->>>>>>> 3ef8e095
-        try {
-          const tempDir = path.join(os.tmpdir(), 'myapp-temp');
-          if (!fs.existsSync(tempDir)) fs.mkdirSync(tempDir, { recursive: true });
-          
-          const tempInput = path.join(tempDir, `repair_input_${Date.now()}.webp`);
-          const tempOutput = path.join(tempDir, `repair_output_${Date.now()}.webp`);
-          
+
+      
           try {
             // Write corrupted file to temp location
             fs.writeFileSync(tempInput, buffer);
